# This file is part of OM.
#
# OM is free software: you can redistribute it and/or modify it under the terms of
# the GNU General Public License as published by the Free Software Foundation, either
# version 3 of the License, or (at your option) any later version.
#
# OM is distributed in the hope that it will be useful, but WITHOUT ANY WARRANTY;
# without even the implied warranty of MERCHANTABILITY or FITNESS FOR A PARTICULAR
# PURPOSE.  See the GNU General Public License for more details.
#
# You should have received a copy of the GNU General Public License along with OM.
# If not, see <http://www.gnu.org/licenses/>.
#
# Copyright 2020 -2021 SLAC National Accelerator Laboratory
#
# Based on OnDA - Copyright 2014-2019 Deutsches Elektronen-Synchrotron DESY,
# a research centre of the Helmholtz Association.
"""
OM's configuration parameter management.

This module contains classes and functions that can be used to manage and validate a
set of OM's configuration parameters from a configuration file.
"""
from typing import Any, Dict, List, TextIO, Union

import pathlib
import yaml  # type: ignore

from om.utils import exceptions


def get_parameter_from_parameter_group(
    *,
    group: Dict[str, Any],
    parameter: str,
    parameter_type: Any = None,
    required: bool = False,
) -> Any:
    """
    Extracts an OM's configuration parameter from a parameter group.

    This function extracts a single configuration parameter from a provided group of
    parameters. Optionally, it validates the type of the parameter according to the
    following rules:

    * If the `required` argument is True and the parameter cannot be found in the
        parameter group, this function will raise an exception.

    * If the `required` argument is False and the parameter cannot be found in the
        parameter group, this function will return None.

    * If a type is specified in the function call (the `parameter_type` argument
        is not None), this function will raise an exception if the type of the
        retrieved parameter does not match the specified one.

    Arguments:

        group: the parameter group from which the parameter should be extracted.

        parameter: The name of the parameter to retrieve.

        parameter_type: The type of the parameter to retrieve. If a type is specified
            here, the type of the retrieved parameter will be validated. Defaults to
            None.

        required: True if the parameter is strictly required and must be present
            in the parameter group. False otherwise. Defaults to False.

    Returns:

        The value of the requested parameter, or None, if the parameter was not
        found in the parameter group (and it is not required).

    Raises:

            OmMissingParameterError: Raised if the parameter is required but cannot be
                found in the parameter group.

            OmWrongParameterTypeError: Raised if the requested parameter type does not
                match the type of the configuration parameter.
    """
    ret: Any = group.get(parameter)
    if ret is None and required is True:
        raise exceptions.OmMissingParameterError(
            f"Parameter {parameter} in group [{group['name']}] was not found, but is "
            "required."
        )
    if ret is not None and parameter_type is not None:
        requested_parameter_type: str = str(parameter_type).split()[1][1:-2]
        real_parameter_type: str = str(type(ret)).split()[1][1:-2]
        if parameter_type is str:
            if not isinstance(ret, str):
                raise exceptions.OmWrongParameterTypeError(
                    f"Wrong type for parameter {parameter}: should be "
                    f"{requested_parameter_type}, is {real_parameter_type}."
                )
        elif parameter_type is float:
            if not isinstance(ret, float) and not isinstance(ret, int):
                raise exceptions.OmWrongParameterTypeError(
                    f"Wrong type for parameter {parameter}: should be "
                    f"{requested_parameter_type}, is {real_parameter_type}."
                )
        elif not isinstance(ret, parameter_type):
            raise exceptions.OmWrongParameterTypeError(
                f"Wrong type for parameter {parameter}: should be "
                f"{requested_parameter_type}, is {real_parameter_type}."
            )

        return ret


class MonitorParams:
    """
    See documentation for the `__init__` function.
    """

    def __init__(
        self,
        *,
        config: str,
        source: Union[str, None] = None,
        node_pool_size: Union[int, None] = None,
    ) -> None:
        """
        Storage, retrieval and validation of OnDA Monitor configuration parameters.

        This class stores a set of OM's configuration parameters, subdivided in groups.
        The parameters must be read from a configuration file written in YAML format.
        The class allows then single parameters or group of parameters to be retrieved,
        and optionally validated.

        This class takes as input the path to a YAML file storing the configuration
        parameters. In addition to the parameters read from the file, this class stores
        the path to the file itself, in a parameter named `configuration_file` within
        the `om` parameter group.

        Arguments:

            config: The absolute or relative path to a YAML-format configuration file.

        Raises:

            OMConfigurationFileSyntaxError: Raised if there is a syntax error in OM's
                configuration file.
        """

        self._monitor_params: Any = {}

        try:
            open_file: TextIO
            with open(config, "r") as open_file:
                self._monitor_params = yaml.safe_load(open_file)
        except OSError:
            raise exceptions.OmConfigurationFileReadingError(
                f"Cannot open or read the configuration file {config}."
            )
        except yaml.parser.ParserError as exc:
            raise exceptions.OmConfigurationFileSyntaxError(
                f"Syntax error in the configuration file: {exc}."
            ) from exc

        # Store group name within the group
        for group in self._monitor_params:
            self._monitor_params[group]["name"] = group

<<<<<<< HEAD
        # Add configuration file path to the om group
        self._monitor_params["om"]["configuration_file"] = config
=======
        # Add source and configuration_file parameters to the om group
        self._monitor_params["om"]["configuration_file"] = str(
            pathlib.Path(config).absolute()
        )
        if source:
            self._monitor_params["om"]["source"] = source
>>>>>>> 77388c5d

    def get_parameter_group(
        self,
        *,
        group: str,
    ) -> Any:
        """
        Retrieves an OM's configuration parameter group.

        This function retrieves a configuration group from the full set of OM's
        configuration parameters.

        Arguments:

            group: The name of the parameter group to retrieve.

        Returns:

            The parameter group, if it was found in the full set of configuration
            parameters.

        Raises:

            OmMissingParameterGroupError: Raised if the requested parameter group is
                not present in the full set of OM's configuration parameters.
        """
        if group not in self._monitor_params:
            raise exceptions.OmMissingParameterGroupError(
                f"Parameter group '{group}' is not in the configuration file."
            )
        return self._monitor_params[group]

    def get_parameter(
        self,
        *,
        group: str,
        parameter: str,
        parameter_type: Any = None,
        required: bool = False,
    ) -> Any:
        """
        Retrieves an OM's configuration parameter.

        This function retrieves a single parameter from the full set of OM's
        configuration parameters. Optionally, it also validates the type of the
        parameter, according to the following rules:

        * If the value of the `required` argument is True and the parameter cannot be
          found in OM's configuration file, this function will raise an exception.

        * If the value of the `required` argument is False and the parameter cannot be
          found in OM's configuration file, this function will return None.

        * If a type is specified in the function call (i.e., the `parameter_type`
          argument is not None), this function will raise an exception if the type of
          the retrieved parameter does not match the specified one.

        Arguments:

            group: The name of the parameter group to which the parameter to retrieve
                belongs.

            parameter (str): The name of the parameter to retrieve.

            parameter_type: The type of the parameter to retrieve. If a type is
                specified in this argument, the type of the retrieved parameter will be
                validated. Defaults to None.

            required: True if the parameter is strictly required and must be present
                in OM's configuration file, False otherwise. Defaults to False.

        Returns:

            The value of the requested parameter, or None, if the parameter was not
            found in OM's configuration file (and it is not required).

        Raises:

            OmMissingParameterGroupError: Raised if the requested parameter group is
                not present in the full set configuration parameters.

            OmMissingParameterError: Raised if the parameter is required but cannot be
                found in the full set configuration parameters.

            OmWrongParameterTypeError: Raised if the requested parameter type does not
                match the type of the configuration parameter.
        """
        return get_parameter_from_parameter_group(
            group=self.get_parameter_group(group=group),
            parameter=parameter,
            parameter_type=parameter_type,
            required=required,
        )

    def add_source_and_node_pool_size_information(
        self,
        *,
        source: Union[str, None] = None,
        node_pool_size: Union[int, None] = None,
    ) -> None:
        """
        Adds source and node pool size information to the parameter set.

        If the name of a data source is provided as an input parameter, this function
        adds it to the parameter set stored by this class, and makes it available as a
        parameter with the name `source` within the `om` group. If, additionally, the
        total number of  nodes in OM's node pool is provided as one of the input
        parameters, this information will added to the parameter set and made availabe
        as a parameter named `node_pool_size` within the `om` group.

        Arguments:

            source: A string describing the data event source.

            node_pool_size: The total number of nodes in the OM pool, including all the
                processing nodes and the collecting node.
        """
        if source:
            self._monitor_params["om"]["source"] = source
        if node_pool_size:
            self._monitor_params["om"]["node_pool_size"] = node_pool_size<|MERGE_RESOLUTION|>--- conflicted
+++ resolved
@@ -163,17 +163,8 @@
         for group in self._monitor_params:
             self._monitor_params[group]["name"] = group
 
-<<<<<<< HEAD
         # Add configuration file path to the om group
         self._monitor_params["om"]["configuration_file"] = config
-=======
-        # Add source and configuration_file parameters to the om group
-        self._monitor_params["om"]["configuration_file"] = str(
-            pathlib.Path(config).absolute()
-        )
-        if source:
-            self._monitor_params["om"]["source"] = source
->>>>>>> 77388c5d
 
     def get_parameter_group(
         self,
