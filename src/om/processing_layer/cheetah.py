--- conflicted
+++ resolved
@@ -32,17 +32,12 @@
 
 from om.algorithms import crystallography as cryst_algs
 from om.algorithms import generic as gen_algs
-from om.algorithms.crystallography import TypePeakfinder8Info
 from om.processing_layer import base as pl_base
 from om.utils import crystfel_geometry, hdf5_writers, parameters, zmq_monitor
-from om.utils.crystfel_geometry import TypeDetector, TypePixelMaps
-
-
-<<<<<<< HEAD
-class CheetahProcessing(process_layer_base.OmProcessing):
-=======
-class Cheetah(pl_base.OmProcessing):
->>>>>>> 2d396dfd
+from om.utils.crystfel_geometry import TypeDetector
+
+
+class CheetahProcessing(pl_base.OmProcessing):
     """
     See documentation for the `__init__` function.
 
