--- conflicted
+++ resolved
@@ -73,17 +73,10 @@
         * For this Event Handler, a data event corresponds to the content of an
           individual ASAP::O event.
 
-<<<<<<< HEAD
-        * The source string required by this Data Event Handler is either just the ID
-          of the current beamtime for online data retrieval, or the ID of a beamtime
-          and the name of an ASAP::O stream name separated by a colon for offline
-          data retrieval.
-=======
         * The source string required by this Data Event Handler is either the ID of the
           beamtime for which OM is being used (for online data retrieval) or the ID of
           the beamtime and the ASAP::O stream name, separated by a colon (for offline
           data retrieval).
->>>>>>> e6ae1a76
 
         Arguments:
 
@@ -416,20 +409,20 @@
 
     def initialize_frame_data_retrieval(self) -> None:
         """
-<<<<<<< HEAD
-        Initializes frame data retrieval from ASAP::O.
-
-        This method overrides the corresponding method of the base class: please also
-        refer to the documentation of that class for more information.
-
-        This function initializes the retrieval of a single standalone detector data
-        frame, with all its related information, from ASAP::O.
-=======
-        Initializes frame data retrievals from ASAP::O.
-
-        This function initializes the retrieval of a single standalone detector data
-        frame from ASAP::O, with all the information that refers to it.
->>>>>>> e6ae1a76
+        <<<<<<< HEAD
+                Initializes frame data retrieval from ASAP::O.
+
+                This method overrides the corresponding method of the base class: please also
+                refer to the documentation of that class for more information.
+
+                This function initializes the retrieval of a single standalone detector data
+                frame, with all its related information, from ASAP::O.
+        =======
+                Initializes frame data retrievals from ASAP::O.
+
+                This function initializes the retrieval of a single standalone detector data
+                frame from ASAP::O, with all the information that refers to it.
+        >>>>>>> feature/library
         """
         required_data: List[str] = self._monitor_params.get_parameter(
             group="data_retrieval_layer",
@@ -450,42 +443,42 @@
 
     def retrieve_frame_data(self, event_id: str, frame_id: str) -> Dict[str, Any]:
         """
-<<<<<<< HEAD
-        Retrieves from ASAP::O all data related to the requested detector frame.
-=======
-        Retrieves all data related to the requested detector frame from an event.
->>>>>>> e6ae1a76
-
-        This method overrides the corresponding method of the base class: please also
-        refer to the documentation of that class for more information.
-
-<<<<<<< HEAD
-        This function retrieves frame data,  from the event specified by the provided
-        psana unique event identifier. An ASAP::O event identifier corresponds to the name of an ASAP::O stream and
-        the ID of an ASAP::O event within the stream separated by the "//" symbol.
-        Since ASAP::O data events are based around single detector frames, the unique
-        frame identifier must always be the string "0".
-=======
-        This function retrieves, from the event specified by the provided unique event
-        identifier, data related to a specific detector frame, determined by the
-        provided unique frame identifier.
-
-        The ASAP::O event identifier corresponds to the ASAP::O stream name and the ID
-        of the ASAP::O event within the stream separated by the "//" symbol. Since
-        ASAP::O data events are based around single detector frames, the unique frame
-        identifier must always be the string "0".
->>>>>>> e6ae1a76
-
-        Arguments:
-
-            event_id: a string that uniquely identifies a data event.
-
-            frame_id: a string that identifies a particular frame within the data
-                event.
-
-        Returns:
-
-            All data related to the requested detector data frame.
+        <<<<<<< HEAD
+                Retrieves from ASAP::O all data related to the requested detector frame.
+        =======
+                Retrieves all data related to the requested detector frame from an event.
+        >>>>>>> feature/library
+
+                This method overrides the corresponding method of the base class: please also
+                refer to the documentation of that class for more information.
+
+        <<<<<<< HEAD
+                This function retrieves frame data,  from the event specified by the provided
+                psana unique event identifier. An ASAP::O event identifier corresponds to the name of an ASAP::O stream and
+                the ID of an ASAP::O event within the stream separated by the "//" symbol.
+                Since ASAP::O data events are based around single detector frames, the unique
+                frame identifier must always be the string "0".
+        =======
+                This function retrieves, from the event specified by the provided unique event
+                identifier, data related to a specific detector frame, determined by the
+                provided unique frame identifier.
+
+                The ASAP::O event identifier corresponds to the ASAP::O stream name and the ID
+                of the ASAP::O event within the stream separated by the "//" symbol. Since
+                ASAP::O data events are based around single detector frames, the unique frame
+                identifier must always be the string "0".
+        >>>>>>> feature/library
+
+                Arguments:
+
+                    event_id: a string that uniquely identifies a data event.
+
+                    frame_id: a string that identifies a particular frame within the data
+                        event.
+
+                Returns:
+
+                    All data related to the requested detector data frame.
         """
         event_id_parts: List[str] = event_id.split("//")
         stream: str = event_id_parts[0].strip()
