# This file is part of OM.
#
# OM is free software: you can redistribute it and/or modify it under the terms of
# the GNU General Public License as published by the Free Software Foundation, either
# version 3 of the License, or (at your option) any later version.
#
# OM is distributed in the hope that it will be useful, but WITHOUT ANY WARRANTY;
# without even the implied warranty of MERCHANTABILITY or FITNESS FOR A PARTICULAR
# PURPOSE.  See the GNU General Public License for more details.
#
# You should have received a copy of the GNU General Public License along with OM.
# If not, see <http://www.gnu.org/licenses/>.
#
# Copyright 2020 -2021 SLAC National Accelerator Laboratory
#
# Based on OnDA - Copyright 2014-2019 Deutsches Elektronen-Synchrotron DESY,
# a research centre of the Helmholtz Association.
"""
OM's Data Retrieval Layer.
This package contains OM's Data Retrieval Layer (which manages the retrieval of data
and data events from various sources). Functions and classes for different detectors,
facilities and software frameworks are implemented in separate modules in the package.
Other modules contain utilities functions and classes.
"""

from .data_retrieval_zmq import Jungfrau1MZmqDataRetrieval  # noqa: F401
from .data_retrieval_files import (  # noqa: F401
    Jungfrau1MFilesDataRetrieval,
    PilatusFilesDataRetrieval,
    Eiger16MFilesDataRetrieval,
    RayonixMccdFilesDataRetrieval,
)

try:
    import fabio  # type: ignore  # noqa: F401
    from .data_retrieval_files import PilatusFilesDataRetrieval  # noqa: F401
except ModuleNotFoundError:
    pass

try:
    import psana  # type: ignore  # noqa: F401
    from .data_retrieval_psana import (  # noqa: F401
        CxiLclsDataRetrieval,
        CxiLclsCspadDataRetrieval,
        CxiLclsEpix100DataRetrieval,
        MfxLclsDataRetrieval,
        MfxLclsRayonixDataRetrieval,
    )
except ModuleNotFoundError:
    pass

<<<<<<< HEAD
from .frame_retrieval import OmFrameDataRetrieval
=======
try:
    import asapo_consumer  # type: ignore
    from om.data_retrieval_layer.data_retrieval_asapo import EigerAsapoDataRetrieval
except ModuleNotFoundError:
    pass

try:
    import PIL  # type: ignore  # noqa: F401
    from om.data_retrieval_layer.data_retrieval_http import Eiger16MHttpDataRetrieval
except ModuleNotFoundError:
    pass

from om.data_retrieval_layer.frame_retrieval import OmFrameDataRetrieval
>>>>>>> 77388c5d
<|MERGE_RESOLUTION|>--- conflicted
+++ resolved
@@ -49,20 +49,16 @@
 except ModuleNotFoundError:
     pass
 
-<<<<<<< HEAD
-from .frame_retrieval import OmFrameDataRetrieval
-=======
 try:
     import asapo_consumer  # type: ignore
-    from om.data_retrieval_layer.data_retrieval_asapo import EigerAsapoDataRetrieval
+    from .data_retrieval_asapo import EigerAsapoDataRetrieval
 except ModuleNotFoundError:
     pass
 
 try:
     import PIL  # type: ignore  # noqa: F401
-    from om.data_retrieval_layer.data_retrieval_http import Eiger16MHttpDataRetrieval
+    from .data_retrieval_http import Eiger16MHttpDataRetrieval
 except ModuleNotFoundError:
     pass
 
-from om.data_retrieval_layer.frame_retrieval import OmFrameDataRetrieval
->>>>>>> 77388c5d
+from .frame_retrieval import OmFrameDataRetrieval